# envs/ur10e_rl_env.py
import os
import numpy as np
import gymnasium as gym
from gymnasium import spaces
import mujoco
from dataclasses import dataclass
from scipy.spatial.transform import Rotation as R

@dataclass
class RLTaskCfg:
    target_pos: np.ndarray      # (3,)  - P2 위치 [m]
    target_quat_wxyz: np.ndarray# (4,)  - P2 자세 [w,x,y,z]
    episode_time: float = 4.0   # [s]
    ctrl_hz: int = 250
    action_scale: np.ndarray = None  # (6,) 토크 스케일
    pos_w: float = 3.0          # 위치 오차 가중치
    rot_w: float = 2.0          # 회전각 오차 가중치
    torque_w: float = 1e-4      # 토크 패널티
    smooth_w: float = 5e-5      # 액션 변화율 패널티
    success_pos_tol: float = 2e-3   # [m]
    success_rot_tol_deg: float = 1.0# [deg]

class UR10eRLEnv(gym.Env):
    metadata = {"render_modes": ["rgb_array"], "render_fps": 25}

    def __init__(self, xml_path, end_effector_site, q0, torque_limit, task_cfg: RLTaskCfg,
                 render=False, width=640, height=480):
        super().__init__()
        assert os.path.exists(xml_path), f"XML not found: {xml_path}"
        self.model = mujoco.MjModel.from_xml_path(xml_path)
        self.data = mujoco.MjData(self.model)
        self.kin = mujoco.MjData(self.model)  # FK용 버퍼
        self.ee_site = end_effector_site
        self.ee_id = mujoco.mj_name2id(self.model, mujoco.mjtObj.mjOBJ_SITE, self.ee_site)
        assert self.ee_id >= 0
        self.q0 = np.asarray(q0, dtype=float)
        self.nu = self.model.nu
        self.nq = self.model.nq
        self.dt = self.model.opt.timestep
        self.task = task_cfg
        self.torque_limit = np.asarray(torque_limit, dtype=float)
        self.max_steps = int(np.ceil(self.task.episode_time / self.dt))
        self.ctrl_every = max(1, int(round(self.task.ctrl_hz * self.dt)))  # 보통 1

        # 렌더 옵션
        self.render_on = render
        self.renderer = mujoco.Renderer(self.model, width, height) if render else None

        # 액션: 토크 [-1,1] → scale → clip by torque_limit
        if self.task.action_scale is None:
            self.task.action_scale = 0.5 * self.torque_limit
        self.action_space = spaces.Box(low=-1.0, high=1.0, shape=(self.nu,), dtype=np.float32)

        # 관측: [q(6), qd(6), pos_err(3), rot_err_axis(3), (선택) 목표까지의 거리/각]
        high = np.inf * np.ones(6 + 6 + 3 + 3, dtype=np.float32)
        self.observation_space = spaces.Box(-high, high, dtype=np.float32)

        self._step = 0
        self._prev_u = np.zeros(self.nu, dtype=float)

        # 목표 쿼터니언 xyzw로 변환(계산편의)
        self.target_xyzw = np.array([self.task.target_quat_wxyz[1],
                                     self.task.target_quat_wxyz[2],
                                     self.task.target_quat_wxyz[3],
                                     self.task.target_quat_wxyz[0]], dtype=float)

    # --- 유틸 ---
    def _site_pose(self, data):
        p = data.site_xpos[self.ee_id].copy()
        mat = data.site_xmat[self.ee_id].reshape(3,3).copy()
        q_xyzw = R.from_matrix(mat).as_quat()
        return p, q_xyzw

    def _rot_err_vec(self, q_cur_xyzw, q_tar_xyzw):
        # 회전벡터(라디안)
        qc = R.from_quat(q_cur_xyzw); qt = R.from_quat(q_tar_xyzw)
        rv = (qt * qc.inv()).as_rotvec()
        return rv

    def _obs(self):
        q = self.data.qpos[:self.nu].copy()
        qd = self.data.qvel[:self.nu].copy()
        p_cur, q_cur_xyzw = self._site_pose(self.data)
        p_err = self.task.target_pos - p_cur
        r_err = self._rot_err_vec(q_cur_xyzw, self.target_xyzw)
        return np.concatenate([q, qd, p_err, r_err]).astype(np.float32)

    def _reward(self, u):
        p_cur, q_cur_xyzw = self._site_pose(self.data)
        p_err = self.task.target_pos - p_cur
        r_err = self._rot_err_vec(q_cur_xyzw, self.target_xyzw)
        ang_deg = np.linalg.norm(r_err) * 180.0/np.pi

        rew = 0.0
        rew -= self.task.pos_w * np.linalg.norm(p_err)
        rew -= self.task.rot_w * ang_deg/180.0          # 0~1 정규화 느낌
        rew -= self.task.torque_w * np.sum((u)**2)
        rew -= self.task.smooth_w * np.sum((u - self._prev_u)**2)

        # 목표 도달 보너스
        if (np.linalg.norm(p_err) < self.task.success_pos_tol and
            ang_deg < self.task.success_rot_tol_deg):
            rew += 1.0
        return float(rew)

    def _terminated(self):
        p_cur, q_cur_xyzw = self._site_pose(self.data)
        p_err = self.task.target_pos - p_cur
        ang_deg = np.linalg.norm(self._rot_err_vec(q_cur_xyzw, self.target_xyzw)) * 180.0/np.pi
        return (np.linalg.norm(p_err) < self.task.success_pos_tol and
                ang_deg < self.task.success_rot_tol_deg)

    # --- Gym API ---
    def reset(self, seed=None, options=None):
        super().reset(seed=seed)
        if seed is not None:
            self.np_random = np.random.default_rng(seed)
            
        self.data.qpos[:self.nq] = self.q0
        self.data.qvel[:] = 0.0
        mujoco.mj_forward(self.model, self.data)
        self._step = 0
        self._prev_u[:] = 0.0
        obs = self._obs()
        info = {"target_pos": self.task.target_pos.copy(),
                "target_quat_wxyz": self.task.target_quat_wxyz.copy()}
        return obs, info

    def step(self, action):
        action = np.asarray(action, dtype=float)
        u = np.clip(action, -1.0, 1.0) * self.task.action_scale

        self.data.qvel[:] = 0.0  # 코리올리 제외(=순수 중력)
        mujoco.mj_rne(self.model, self.data, 0, self.data.qfrc_inverse)
        tau = self.data.qfrc_inverse[:self.nu].copy()

        u = u + tau
<<<<<<< HEAD
=======

>>>>>>> a97f4495
        u = np.clip(u, -self.torque_limit, self.torque_limit)

        # 한 컨트롤 스텝 동안 물리 스텝
        self.data.ctrl[:] = u
        mujoco.mj_step(self.model, self.data)

        self._step += 1
        obs = self._obs()
        rew = self._reward(u)
        terminated = self._terminated()
        truncated = (self._step >= self.max_steps)

        info = {}
        self._prev_u = u.copy()

        return obs, rew, terminated, truncated, info

    def render(self):
        if self.renderer is None:
            return None
        self.renderer.update_scene(self.data)
        return self.renderer.render()

    def close(self):
        try:
            if self.renderer is not None:
                self.renderer.close()
        except Exception:
            pass<|MERGE_RESOLUTION|>--- conflicted
+++ resolved
@@ -136,10 +136,6 @@
         tau = self.data.qfrc_inverse[:self.nu].copy()
 
         u = u + tau
-<<<<<<< HEAD
-=======
-
->>>>>>> a97f4495
         u = np.clip(u, -self.torque_limit, self.torque_limit)
 
         # 한 컨트롤 스텝 동안 물리 스텝
